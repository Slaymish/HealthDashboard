package main

import (
	"context"
	"database/sql"
	"embed"
	"encoding/json"
	"fmt"
	"html/template"
	"log"
	"math"
	"net/http"
	"os"
	"os/signal"
	"strconv"
	"strings"
	"syscall"
	"time"

	"github.com/jackc/pgx/v5/pgxpool"
	"github.com/joho/godotenv"
)

/* ───────────────────── Embeds ───────────────────── */

//go:embed views/*.tmpl views/partials/*.tmpl
var resources embed.FS

/* ───────────────────── Data structs ───────────────────── */

// DailySummary holds aggregated metrics for a single day.
// Used in UI for daily and 7-day views, and in API responses.
type DailySummary struct {
	LogDate          time.Time `json:"log_date"`
	WeightKg         *float64  `json:"weight_kg,omitempty"`
	KcalEstimated    *int      `json:"kcal_estimated,omitempty"`
	KcalBudgeted     *int      `json:"kcal_budgeted,omitempty"`
	Mood             *int      `json:"mood,omitempty"`
	Motivation       *int      `json:"motivation,omitempty"`
	TotalActivityMin *int      `json:"total_activity_min,omitempty"`
	SleepDuration    *int      `json:"sleep_duration,omitempty"`
}

// FoodEntry represents a single food item logged by the user for a specific day.
// The 'ID' field is used to uniquely identify entries, e.g., for deletion (though not implemented).
type FoodEntry struct {
	ID        int // ← new
	CreatedAt time.Time
	Calories  int
	Note      sql.NullString
}

// QuickAddItem is used to populate the "Quick Add" food items list.
// These are derived from frequently logged food items.
type QuickAddItem struct {
	Calories int
	Note     string
}

// BMI represents a Body Mass Index value for a specific date.
// Used for the 30-day BMI trend chart.
type BMI struct {
	LogDate time.Time `json:"date"`
	Value   *float64  `json:"bmi"` // Changed to pointer
}

// Weekly holds summarized weekly statistics.
// Used for the weekly summary view and API endpoint.
type Weekly struct {
	WeekStart      time.Time `json:"week_start"`
	AvgWeight      *float64  `json:"avg_weight,omitempty"`
	TotalEstimated *int      `json:"total_estimated,omitempty"`
	TotalBudgeted  *int      `json:"total_budgeted,omitempty"`
	TotalDeficit   *int      `json:"total_deficit,omitempty"`
}

// GoalProjection holds estimated timeframes for reaching weight goals based on
// recent weight trends.
type GoalProjection struct {
<<<<<<< HEAD
	CurrentWeight    float64
	DailyChange      float64
	MilestoneWeight  float64
	MilestoneDays    *int
	MilestoneDate    *time.Time
	MilestoneFormula string
	GoalWeight       float64
	GoalDays         *int
	GoalDate         *time.Time
	GoalFormula      string
=======
	CurrentWeight float64
	MilestoneDays *int
	MilestoneDate *time.Time
	GoalDays      *int
	GoalDate      *time.Time
>>>>>>> 6ac87631
}

// PageData is the primary data structure passed to HTML templates for rendering views.
// It aggregates various pieces of data needed for the UI.
type PageData struct {
	Pivot    time.Time // 'Pivot' date determines the central date for data display, e.g., in 7-day summary.
	Summary  []DailySummary
	Food     []FoodEntry
	QuickAdd []QuickAddItem
	Goals    *GoalProjection
}

// WeightLogRequest defines the expected JSON payload for logging weight.
// Date is optional and defaults to the current day if not provided.
type WeightLogRequest struct {
	WeightKg float64 `json:"weight_kg"`
	Date     string  `json:"date,omitempty"` // YYYY-MM-DD, defaults to today
}

// WeightLogResponse is the standard JSON response for the weight logging API.
type WeightLogResponse struct {
	Success bool   `json:"success"`
	Message string `json:"message"`
}

// CalorieLogRequest defines the expected JSON payload for logging a calorie entry.
// Date is optional and defaults to the current day.
type CalorieLogRequest struct {
	Calories int    `json:"calories"`
	Note     string `json:"note,omitempty"`
	Date     string `json:"date,omitempty"` // YYYY-MM-DD, defaults to today
}

// CalorieLogResponse is the standard JSON response for the calorie logging API.
type CalorieLogResponse struct {
	Success bool   `json:"success"`
	Message string `json:"message"`
}

// CardioLogRequest defines the expected JSON payload for logging cardio activity.
// Date is optional and defaults to the current day.
type CardioLogRequest struct {
	DurationMin int    `json:"duration_min"`
	Date        string `json:"date,omitempty"` // YYYY-MM-DD, defaults to today
}

// CardioLogResponse is the standard JSON response for the cardio logging API.
type CardioLogResponse struct {
	Success bool   `json:"success"`
	Message string `json:"message"`
}

// MoodLogRequest defines the expected JSON payload for logging mood.
// Date is optional and defaults to the current day.
type MoodLogRequest struct {
	Mood int    `json:"mood"`
	Date string `json:"date,omitempty"` // YYYY-MM-DD, defaults to today
}

// MoodLogResponse is a generic JSON response structure used by mood logging and other API endpoints for success/failure messages.
type MoodLogResponse struct {
	Success bool   `json:"success"`
	Message string `json:"message"`
}

// CaloriesTodayResponse defines the JSON response for the API endpoint that retrieves total calories for the current day.
type CaloriesTodayResponse struct {
	Date          string `json:"date"`
	TotalCalories int    `json:"total_calories"`
}

/* ───────────────────── Helpers for templates ───────────────────── */

// FormatNote formats a food log note for display.
// It handles sql.NullString and a specific string pattern.
func FormatNote(note sql.NullString) string {
	if !note.Valid || note.String == "" {
		return "–"
	}

	s := note.String

	// Legacy exports sometimes look like `{Note text true}` or `{Note text false}`.
	// Remove the braces and trailing boolean so only the note text remains.
	if strings.HasPrefix(s, "{") && strings.HasSuffix(s, "}") {
		inner := strings.TrimSuffix(strings.TrimPrefix(s, "{"), "}")
		inner = strings.TrimSuffix(inner, " true")
		inner = strings.TrimSuffix(inner, " false")
		inner = strings.TrimSpace(inner)
		if inner == "" {
			return "–"
		}
		return inner
	}

	return s
}

func fmtF2(p *float64) string {
	if p == nil {
		return "–"
	}
	return fmt.Sprintf("%.1f", *p)
}
func fmtInt(p *int) string {
	if p == nil {
		return "–"
	}
	return fmt.Sprintf("%d", *p)
}

// fmtIntWithSign formats an int pointer to a string with a leading sign if positive, or "–" if nil.
func fmtIntWithSign(p *int) string {
	if p == nil {
		return "–"
	}
	return fmt.Sprintf("%+d", *p)
}

func safeHTML(s string) template.HTML { return template.HTML(s) }
func mod(a, b int) int                { return a % b }
func todayStr() string                { return time.Now().Format("2006-01-02") }
func sub(a, b int) int                { return a - b }
func or(a *int, def int) int {
	if a == nil {
		return def
	}
	return *a
}

/* ───────────────────── Core app ───────────────────── */

type App struct {
	db  *pgxpool.Pool      // db is the PostgreSQL connection pool.
	tpl *template.Template // tpl stores parsed HTML templates.
}

func main() {
	// Load environment variables from .env file (if present).
	_ = godotenv.Load()

	// Initialize database connection pool.
	pool, err := pgxpool.New(context.Background(), os.Getenv("DATABASE_URL"))
	if err != nil {
		log.Fatalf("pgx pool: %v", err)
	}
	defer pool.Close() // Ensure the pool is closed when main exits.

	// Define custom functions for use within HTML templates.
	funcs := template.FuncMap{
		"fmtF2":          fmtF2,          // Formats a float64 pointer to a string with 1 decimal place, or "–" if nil.
		"fmtInt":         fmtInt,         // Formats an int pointer to a string, or "–" if nil.
		"safeHTML":       safeHTML,       // Allows embedding unescaped HTML.
		"mod":            mod,            // Modulo operator for template logic.
		"todayStr":       todayStr,       // Returns current date as "YYYY-MM-DD".
		"formatNote":     FormatNote,     // Formats food log notes.
		"sub":            sub,            // Subtracts two integers.
		"or":             or,             // Returns the first value if not nil, otherwise the second.
		"fmtIntWithSign": fmtIntWithSign, // Formats an int pointer with sign.
	}
	// Parse HTML templates from embedded resources.
	// Includes all .tmpl files in 'views' and 'views/partials'.
	tpl := template.Must(template.New("").Funcs(funcs).ParseFS(
		resources, "views/*.tmpl", "views/partials/*.tmpl"))

	// Create an App instance containing the DB pool and templates.
	app := &App{db: pool, tpl: tpl}

	// Initialize HTTP request multiplexer (router).
	mux := http.NewServeMux()
	// Register handlers for various URL paths.
	mux.HandleFunc("/", app.handleIndex)                              // Main page, shows daily summary and food log.
	mux.HandleFunc("/log", app.handleLog)                             // Handles form submissions for daily metrics.
	mux.HandleFunc("/food", app.handleFood)                           // Handles form submissions for food entries.
	mux.HandleFunc("/api/bmi", app.handleBMI)                         // API: Returns BMI data for the last 30 days.
	mux.HandleFunc("/api/log/weight", app.handleLogWeight)            // API: Logs weight for a given date.
	mux.HandleFunc("/api/log/calorie", app.handleLogCalorie)          // API: Logs a calorie entry for a given date.
	mux.HandleFunc("/api/log/cardio", app.handleLogCardio)            // API: Logs cardio activity for a given date.
	mux.HandleFunc("/api/log/mood", app.handleLogMood)                // API: Logs mood for a given date.
	mux.HandleFunc("/api/summary/daily", app.handleGetDailySummary)   // API: Returns daily summary for a given date.
	mux.HandleFunc("/api/calories/today", app.handleGetCaloriesToday) // API: Returns total calories logged for today.
	mux.HandleFunc("/api/summary/weekly", app.handleGetWeeklySummary) // API: Returns weekly summary statistics.
	mux.HandleFunc("/weekly", app.handleWeekly)                       // Renders the weekly summary page.

	// Serve static assets like compiled CSS
	mux.Handle("/static/", http.StripPrefix("/static/", http.FileServer(http.Dir("static"))))

	// Configure the HTTP server.
	server := &http.Server{
		Addr:    ":8181", // Server listens on port 8181.
		Handler: mux,
	}

	// Start the HTTP server in a new goroutine.
	go func() {
		log.Println("Listening on :8181")
		if err := server.ListenAndServe(); err != nil && err != http.ErrServerClosed {
			log.Fatalf("http: %v", err) // Log fatal error if server fails to start (excluding ErrServerClosed).
		}
	}()

	// Graceful shutdown setup.
	// Listen for interrupt (Ctrl-C) or SIGTERM signals.
	sig := make(chan os.Signal, 1)
	signal.Notify(sig, os.Interrupt, syscall.SIGTERM)
	<-sig // Block until a signal is received.

	// Perform shutdown with a timeout.
	log.Println("Shutting down …")
	ctx, cancel := context.WithTimeout(context.Background(), 5*time.Second)
	defer cancel()
	_ = server.Shutdown(ctx) // Attempt to gracefully shut down the server.
}

/* ───────────────────── DB helpers ───────────────────── */

// fetchSummary retrieves a slice of DailySummary objects for a specified date range.
// The range is defined by a 'pivot' date and a 'span' (number of days before and after pivot).
// It queries the `v_daily_summary` view.
// userID is currently hardcoded to 1.
func (a *App) fetchSummary(ctx context.Context, pivot time.Time, span int) ([]DailySummary, error) {
	// Calculate start and end dates for the query.
	start := pivot.AddDate(0, 0, -span)
	end := pivot.AddDate(0, 0, span)

	// SQL query to fetch daily summaries.
	// Note: user_id = 1 is hardcoded, assuming a single-user application.
	rows, err := a.db.Query(ctx, `
        SELECT log_date, weight_kg, kcal_estimated, kcal_budgeted,
               mood, motivation, total_activity_min, sleep_duration
          FROM v_daily_summary
         WHERE user_id = 1
           AND log_date BETWEEN $1 AND $2
         ORDER BY log_date`,
		start, end)
	if err != nil {
		return nil, err
	}
	defer rows.Close()

	var out []DailySummary
	for rows.Next() {
		var (
			d                              DailySummary
			weight                         sql.NullFloat64
			est, bud, mood, motiv, act, sl sql.NullInt32
		)
		if err := rows.Scan(
			&d.LogDate, &weight, &est, &bud,
			&mood, &motiv, &act, &sl); err != nil {
			return nil, err
		}
		// Nullable fields from DB need to be checked for validity before assignment.
		if weight.Valid {
			v := weight.Float64
			d.WeightKg = &v
		}
		if est.Valid {
			v := int(est.Int32)
			d.KcalEstimated = &v
		}
		if bud.Valid {
			v := int(bud.Int32)
			d.KcalBudgeted = &v
		}
		if mood.Valid {
			v := int(mood.Int32)
			d.Mood = &v
		}
		if motiv.Valid {
			v := int(motiv.Int32)
			d.Motivation = &v
		}
		if act.Valid {
			v := int(act.Int32)
			d.TotalActivityMin = &v
		}
		if sl.Valid {
			v := int(sl.Int32)
			d.SleepDuration = &v
		}

		out = append(out, d)
	}
	// rows.Err() checks for errors encountered during iteration.
	return out, rows.Err()
}

// fetchFood retrieves all food entries logged for the current day.
// It queries `daily_calorie_entries` joined with `daily_logs`.
// userID is currently hardcoded to 1.
// Results are ordered by creation time.
func (a *App) fetchFood(ctx context.Context) ([]FoodEntry, error) {
	// SQL query to fetch food entries for user_id 1 and today's date.
	rows, err := a.db.Query(ctx, `
		SELECT e.entry_id, e.created_at, e.calories, e.note
		FROM daily_calorie_entries e
		JOIN daily_logs l ON l.log_id = e.log_id
		WHERE l.user_id = 1
		AND l.log_date = CURRENT_DATE
		ORDER BY e.created_at`)
	if err != nil {
		return nil, err
	}
	defer rows.Close()

	var out []FoodEntry
	for rows.Next() {
		var f FoodEntry
		if err := rows.Scan(&f.ID, &f.CreatedAt, &f.Calories, &f.Note); err != nil {
			return nil, err
		}
		out = append(out, f)
	}
	return out, rows.Err()
}

// fetchQuickAdd retrieves a list of up to 5 most frequently logged food items (note and calories combination).
// This is used to populate the "Quick Add" section in the UI.
// It queries `daily_calorie_entries` and groups by note and calories.
// userID is currently hardcoded to 1.
// Results are ordered by frequency (COUNT(*)) and then by most recent entry (MAX(e.created_at)).
func (a *App) fetchQuickAdd(ctx context.Context) ([]QuickAddItem, error) {
	// SQL query to find common food entries.
	// COALESCE(NULLIF(e.note,''),'') treats NULL or empty notes as empty strings for grouping.
	rows, err := a.db.Query(ctx, `
		SELECT COALESCE(NULLIF(e.note,''),'') AS note, e.calories
		  FROM daily_calorie_entries e
		  JOIN daily_logs l ON l.log_id = e.log_id
		 WHERE l.user_id = 1
		 GROUP BY COALESCE(NULLIF(e.note,''),''), e.calories
		 ORDER BY COUNT(*) DESC, MAX(e.created_at) DESC
		 LIMIT 5`)
	if err != nil {
		return nil, err
	}
	defer rows.Close()

	var out []QuickAddItem
	for rows.Next() {
		var qi QuickAddItem
		if err := rows.Scan(&qi.Note, &qi.Calories); err != nil {
			return nil, err
		}
		out = append(out, qi)
	}
	return out, rows.Err()
}

// weightTrend calculates the average daily weight change over the last 30 days.
// It returns the most recent weight and the change per day (positive or negative).
// If insufficient data is available, rate will be 0.
func (a *App) weightTrend(ctx context.Context) (current float64, rate float64, err error) {
	rows, err := a.db.Query(ctx, `
                SELECT log_date, weight_kg FROM (
                        SELECT log_date, weight_kg
                          FROM v_daily_summary
                         WHERE user_id = 1 AND weight_kg IS NOT NULL
                         ORDER BY log_date DESC
                         LIMIT 30
                ) t ORDER BY log_date`)
	if err != nil {
		return 0, 0, err
	}
	defer rows.Close()

	type entry struct {
		dt time.Time
		w  float64
	}
	var data []entry
	for rows.Next() {
		var e entry
		if err := rows.Scan(&e.dt, &e.w); err != nil {
			return 0, 0, err
		}
		data = append(data, e)
	}
	if len(data) == 0 {
		return 0, 0, nil
	}
	current = data[len(data)-1].w
	if len(data) < 2 {
		return current, 0, nil
	}
	first := data[0]
	days := data[len(data)-1].dt.Sub(first.dt).Hours() / 24
	if days == 0 {
		return current, 0, nil
	}
	rate = (current - first.w) / days
	return current, rate, nil
}

// calculateGoalProjection returns estimated dates to reach milestone and final weight goals.
func (a *App) calculateGoalProjection(ctx context.Context, milestone, goal float64) (*GoalProjection, error) {
	current, dailyRate, err := a.weightTrend(ctx)
	if err != nil {
		return nil, err
	}
<<<<<<< HEAD
	gp := &GoalProjection{
		CurrentWeight:   current,
		DailyChange:     dailyRate,
		MilestoneWeight: milestone,
		GoalWeight:      goal,
	}
=======
	gp := &GoalProjection{CurrentWeight: current}
>>>>>>> 6ac87631
	if dailyRate == 0 {
		return gp, nil
	}
	now := time.Now()
	if current > milestone && dailyRate < 0 {
		days := int(math.Ceil((milestone - current) / dailyRate))
		if days >= 0 {
			t := now.Add(time.Duration(days) * 24 * time.Hour)
			gp.MilestoneDays = &days
			gp.MilestoneDate = &t
<<<<<<< HEAD
			gp.MilestoneFormula = fmt.Sprintf("(%.1f - %.1f)/%.3f = %d days", milestone, current, dailyRate, days)
=======
>>>>>>> 6ac87631
		}
	}
	if current > goal && dailyRate < 0 {
		days := int(math.Ceil((goal - current) / dailyRate))
		if days >= 0 {
			t := now.Add(time.Duration(days) * 24 * time.Hour)
			gp.GoalDays = &days
			gp.GoalDate = &t
<<<<<<< HEAD
			gp.GoalFormula = fmt.Sprintf("(%.1f - %.1f)/%.3f = %d days", goal, current, dailyRate, days)
=======
>>>>>>> 6ac87631
		}
	}
	return gp, nil
}

// fetchSingleDaySummary retrieves the DailySummary for a specific date and user.
// If no data exists for that date, it returns a DailySummary with only LogDate set,
// and other fields as nil. This is not considered an error (sql.ErrNoRows is handled).
// Any other database error is returned.
func (a *App) fetchSingleDaySummary(ctx context.Context, date time.Time, userID int) (DailySummary, error) {
	var summary DailySummary
	summary.LogDate = date // Initialize LogDate in the summary.

	var (
		weight                         sql.NullFloat64
		est, bud, mood, motiv, act, sl sql.NullInt32
	)

	// Query the v_daily_summary view for the given user and date.
	err := a.db.QueryRow(ctx, `
        SELECT weight_kg, kcal_estimated, kcal_budgeted,
               mood, motivation, total_activity_min, sleep_duration
          FROM v_daily_summary
         WHERE user_id = $1 AND log_date = $2`,
		userID, date).Scan(
		&weight, &est, &bud,
		&mood, &motiv, &act, &sl,
	)

	if err != nil {
		if err == sql.ErrNoRows {
			// If no rows are found, it's not an error for this function's purpose.
			// Return the summary with only LogDate populated.
			return summary, nil
		}
		// For any other error, return the error.
		return summary, err
	}

	// Populate the summary struct with data from the database.
	// Handles nullable fields by checking '.Valid'.
	if weight.Valid {
		v := weight.Float64
		summary.WeightKg = &v
	}
	if est.Valid {
		v := int(est.Int32)
		summary.KcalEstimated = &v
	}
	if bud.Valid {
		v := int(bud.Int32)
		summary.KcalBudgeted = &v
	}
	if mood.Valid {
		v := int(mood.Int32)
		summary.Mood = &v
	}
	if motiv.Valid {
		v := int(motiv.Int32)
		summary.Motivation = &v
	}
	if act.Valid {
		v := int(act.Int32)
		summary.TotalActivityMin = &v
	}
	if sl.Valid {
		v := int(sl.Int32)
		summary.SleepDuration = &v
	}

	return summary, nil
}

/* ───────────────────── Handlers ───────────────────── */

// handleIndex serves the main page ('/').
// It fetches daily summary data centered around a 'pivot' date (defaulting to today),
// today's food entries, and quick-add food items.
// The 'd' query parameter can be used to set the pivot date (e.g., "?d=2023-01-15").
func (a *App) handleIndex(w http.ResponseWriter, r *http.Request) {
	ctx := r.Context()

	// Determine the pivot date for the summary view.
	// Defaults to today, can be overridden by 'd' query parameter.
	pivot := time.Now()
	if qs := r.URL.Query().Get("d"); qs != "" {
		if p, err := time.Parse("2006-01-02", qs); err == nil {
			pivot = p
		}
	}

	// Fetch summary data (e.g., for a 7-day view, span would be 3 days before/after pivot).
	summary, err := a.fetchSummary(ctx, pivot, 3)
	if err != nil {
		log.Printf("Error fetching summary: %v", err)
		http.Error(w, "Error fetching summary data", http.StatusInternalServerError)
		return
	}
	foods, err := a.fetchFood(ctx)
	if err != nil {
		log.Printf("Error fetching food data: %v", err)
		// Decide if you want to show a page with partial data or an error
		// For now, let's return a general error.
		http.Error(w, "Error fetching food data", http.StatusInternalServerError)
		return
	}
	quick, err := a.fetchQuickAdd(ctx)
	if err != nil {
		log.Printf("Error fetching quick add data: %v", err)
		// Decide if you want to show a page with partial data or an error
		http.Error(w, "Error fetching quick add data", http.StatusInternalServerError)
		return
	}

	goals, err := a.calculateGoalProjection(ctx, 63, 60)
	if err != nil {
		log.Printf("Error calculating goals: %v", err)
	}

	// Prepare data for the template.
	data := PageData{
		Pivot:    pivot,
		Summary:  summary,
		Food:     foods,
		QuickAdd: quick,
		Goals:    goals,
	}
	// Render the main index template.
	if err := a.tpl.ExecuteTemplate(w, "index.tmpl", data); err != nil {
		log.Printf("Error executing index.tmpl: %v", err)
		http.Error(w, "Error rendering page", http.StatusInternalServerError)
	}
}

// handleLog handles POST requests to /log for updating various daily metrics like weight, mood, and sleep.
// It uses a helper closure `update` to dynamically construct SQL UPDATE statements based on form values.
// userID is currently hardcoded to 1.
// If the request is not an HTMX request (HX-Request header is not present), it redirects to the home page.
// Otherwise, it returns an HTML partial (summary_partial.tmpl) for HTMX to swap into the page.
func (a *App) handleLog(w http.ResponseWriter, r *http.Request) {
	ctx := r.Context()
	// Ensure method is POST.
	if r.Method != http.MethodPost {
		http.Error(w, "method", 405)
		return
	}
	// Parse form data.
	if err := r.ParseForm(); err != nil {
		http.Error(w, "bad form", 400)
		return
	}

	// userID is hardcoded, reflecting single-user design.
	userID := 1
	// Ensure a daily_log entry exists for today, creating one if necessary.
	_, _ = a.db.Exec(ctx, `INSERT INTO daily_logs (user_id, log_date)
	                       VALUES ($1, CURRENT_DATE)
	                       ON CONFLICT (user_id, log_date) DO NOTHING`, userID)

	// Helper closure to update a specific column in daily_logs.
	// This avoids repetitive SQL execution code for different fields.
	update := func(col, formKey string) {
		val := r.FormValue(formKey)
		if val == "" { // Only update if a value is provided in the form.
			return
		}
		// Dynamically construct the SQL query. Be cautious with dynamic SQL;
		// here `col` is from a controlled set of strings, not direct user input.
		_, err := a.db.Exec(ctx, fmt.Sprintf(
			`UPDATE daily_logs SET %s = $1 WHERE user_id = $2 AND log_date = CURRENT_DATE`, col),
			val, userID)
		if err != nil {
			log.Printf("update %s: %v", col, err) // Keep logging
			// If it's an HTMX request, we might want to send back an error that HTMX can process.
			// For now, if an update fails, the subsequent fetchSummary will show the old data.
			// A more robust solution would be to return an error snippet or a specific HTTP status
			// that the frontend HTMX code can interpret as a partial failure.
			// However, the current structure re-fetches and re-renders the summary partial.
			// A simple approach for now is to log and let it re-render.
			// If a specific error response is needed for HTMX, that would be a more involved change.
			// For now, we'll focus on not silently failing.
			// Consider if any error here should halt further updates or return an immediate error response.
			// For simplicity in this step, we will log it. A comprehensive solution might involve
			// collecting errors and returning a summary of issues.
		}
	}
	// Update specific fields based on form values.
	update("weight_kg", "weight_kg")
	update("mood", "mood")
	update("sleep_duration", "sleep_min") // Form key "sleep_min" maps to "sleep_duration" column.

	// HTMX specific handling:
	// If the request does not have the "HX-Request" header, it's a standard form submission.
	if r.Header.Get("HX-Request") == "" {
		http.Redirect(w, r, "/", 303) // Redirect to home page.
		return
	}
	// If it is an HTMX request, render and return only the summary partial.
	sum, _ := a.fetchSummary(ctx, time.Now(), 3) // Fetch fresh summary data.
	if err := a.tpl.ExecuteTemplate(w, "summary_partial.tmpl", sum); err != nil {
		log.Printf("Error executing summary_partial.tmpl: %v", err)
		// For HTMX, we might still want to return an error that HTMX can handle,
		// or at least log it. Depending on HTMX setup, a 500 might be fine.
		http.Error(w, "Error rendering summary partial", http.StatusInternalServerError)
	}
}

// handleFood handles POST requests to /food for logging new calorie entries.
// It first ensures a `daily_logs` entry exists for the current day and user (hardcoded as 1),
// then inserts the new food entry into `daily_calorie_entries`.
// For HTMX requests, it returns two HTML fragments: the updated food list and
// the updated summary section (marked for out-of-band swap).
// For non-HTMX requests, it redirects to the home page.
func (a *App) handleFood(w http.ResponseWriter, r *http.Request) {
	ctx := r.Context()
	if r.Method != http.MethodPost {
		http.Error(w, "method", 405)
		return
	}
	if err := r.ParseForm(); err != nil {
		http.Error(w, "bad form", 400)
		return
	}

	// Validate calorie input.
	calStr := r.FormValue("calories")
	cal, err := strconv.Atoi(calStr)
	if err != nil || cal < 0 { // Calories must be a non-negative integer.
		http.Error(w, "calories", 400)
		return
	}
	note := r.FormValue("note")
	userID := 1 // Hardcoded userID.

	// Get or create a log_id for today's entry.
	// ON CONFLICT clause handles cases where the log entry might already exist.
	var logID int
	if err := a.db.QueryRow(ctx, `
		INSERT INTO daily_logs (user_id, log_date)
		VALUES ($1, CURRENT_DATE)
		ON CONFLICT (user_id, log_date) DO UPDATE
		SET log_date = EXCLUDED.log_date -- Effectively a 'DO NOTHING' that still returns log_id
		RETURNING log_id`, userID).Scan(&logID); err != nil {
		http.Error(w, err.Error(), 500)
		return
	}

	// Insert the new food entry. NULLIF is used to store empty notes as NULL.
	_, err = a.db.Exec(ctx, `
		INSERT INTO daily_calorie_entries (log_id, calories, note)
		VALUES ($1, $2, NULLIF($3,''))`, logID, cal, note)
	if err != nil {
		http.Error(w, err.Error(), 500)
		return
	}

	// HTMX specific handling.
	if r.Header.Get("HX-Request") == "" {
		http.Redirect(w, r, "/", 303)
		return
	}

	// For HTMX, fetch updated food list and summary.
	foods, _ := a.fetchFood(ctx)
	sum, _ := a.fetchSummary(ctx, time.Now(), 3)

	// Render food list and summary partials into string builders.
	var foodHTML, sumHTML strings.Builder
	if err := a.tpl.ExecuteTemplate(&foodHTML, "food.tmpl", foods); err != nil {
		log.Printf("Error executing food.tmpl: %v", err)
		http.Error(w, "Error rendering food entries", http.StatusInternalServerError)
		return
	}
	if err := a.tpl.ExecuteTemplate(&sumHTML, "summary_partial.tmpl", sum); err != nil {
		log.Printf("Error executing summary_partial.tmpl for food handler: %v", err)
		http.Error(w, "Error rendering summary partial", http.StatusInternalServerError)
		return
	}

	// Modify the summary HTML to include an out-of-band swap instruction for HTMX.
	// This tells HTMX to replace the element with id="summary" elsewhere on the page.
	summaryFrag := strings.Replace(sumHTML.String(),
		`id="summary"`, `id="summary" hx-swap-oob="outerHTML"`, 1)

	// Return both fragments to the client.
	fmt.Fprint(w, foodHTML.String(), "\n", summaryFrag)
}

// handleBMI serves GET requests to /api/bmi.
// It returns a JSON array of BMI values for the last 30 days.
// Data is fetched from `v_bmi` view, joined with a generated series of dates
// to ensure all dates in the 30-day period are present, even if no BMI is logged.
// userID is hardcoded to 1.
func (a *App) handleBMI(w http.ResponseWriter, r *http.Request) {
	ctx := r.Context()
	// SQL query to get BMI for the last 30 days.
	// generate_series creates a list of dates, LEFT JOIN ensures all dates are included.
	// userID is hardcoded to 1.
	const sql = `
    SELECT d.dt AS log_date, b.bmi AS value
    FROM generate_series(
       CURRENT_DATE - INTERVAL '29 days', -- 30 days including today
       CURRENT_DATE,
       '1 day'
    ) AS d(dt)
    LEFT JOIN v_bmi AS b
      ON b.log_date = d.dt AND b.user_id = $1 -- Hardcoded user_id
    ORDER BY d.dt;
  `
	rows, err := a.db.Query(ctx, sql, 1) // user_id = 1
	if err != nil {
		http.Error(w, err.Error(), 500)
		return
	}
	defer rows.Close()

	series := make([]BMI, 0, 30)
	for rows.Next() {
		var b BMI
		if err := rows.Scan(&b.LogDate, &b.Value); err != nil {
			http.Error(w, err.Error(), 500)
			return
		}
		series = append(series, b)
	}

	// Set content type and encode the series as JSON response.
	w.Header().Set("Content-Type", "application/json")
	json.NewEncoder(w).Encode(series)
}

// handleWeekly serves the /weekly page.
// It fetches statistics for the current week from `v_weekly_stats` view
// (hardcoded for userID 1 and the current week) and renders the weekly.tmpl template.
func (a *App) handleWeekly(w http.ResponseWriter, r *http.Request) {
	ctx := r.Context()
	var wk Weekly
	// Fetch weekly stats for user_id 1 and the start of the current week.
	err := a.db.QueryRow(ctx, `
		SELECT week_start, avg_weight, total_budgeted, total_estimated, total_deficit
		  FROM v_weekly_stats
		 WHERE user_id = 1
		   AND week_start = date_trunc('week', CURRENT_DATE)`).
		Scan(&wk.WeekStart, &wk.AvgWeight, &wk.TotalBudgeted, &wk.TotalEstimated, &wk.TotalDeficit)
	if err != nil {
		if err == sql.ErrNoRows {
			// wk is already zeroed struct. Set a specific WeekStart if needed,
			// or the template should handle nil/zero values gracefully.
			// We can pass wk as is, and let the template show "no data".
			// Ensure WeekStart is set for the template if it relies on it.
			// If date_trunc query for default week start failed earlier, this part won't be reached.
			// Assuming wk needs a valid WeekStart for the template:
			var currentWeekStart time.Time
			errDateTrunc := a.db.QueryRow(ctx, `SELECT date_trunc('week', CURRENT_DATE);`).Scan(&currentWeekStart)
			if errDateTrunc != nil {
				log.Printf("Error fetching current week start for empty weekly view: %v", errDateTrunc)
				http.Error(w, "Error preparing weekly data", http.StatusInternalServerError)
				return
			}
			wk.WeekStart = currentWeekStart // Set for the template. Other fields will be nil/zero.
			// Log that no data was found, but proceed to render the template.
			log.Printf("No weekly stats found for user_id=1, week_start=%s. Rendering page with no data.", wk.WeekStart.Format("2006-01-02"))
		} else {
			log.Printf("Error fetching weekly stats: %v", err)
			http.Error(w, err.Error(), http.StatusInternalServerError)
			return
		}
	}
	if err := a.tpl.ExecuteTemplate(w, "weekly.tmpl", wk); err != nil { // Moved from original spot
		log.Printf("Error executing weekly.tmpl: %v", err)
		http.Error(w, "Error rendering weekly page", http.StatusInternalServerError)
	}
}

// handleLogWeight handles POST requests to /api/log/weight.
// It expects a JSON payload with "weight_kg" and an optional "date" (YYYY-MM-DD).
// If date is not provided, it defaults to the current day.
// It ensures a `daily_logs` entry exists for the user (hardcoded as 1) and date,
// then updates the `weight_kg` for that log entry.
// Returns a JSON response indicating success or failure.
func (a *App) handleLogWeight(w http.ResponseWriter, r *http.Request) {
	ctx := r.Context()

	// Ensure method is POST.
	if r.Method != http.MethodPost {
		http.Error(w, "Only POST method is allowed", http.StatusMethodNotAllowed)
		return
	}

	// Decode JSON payload.
	var reqPayload WeightLogRequest
	if err := json.NewDecoder(r.Body).Decode(&reqPayload); err != nil {
		log.Printf("Error decoding weight log payload: %v", err)
		w.Header().Set("Content-Type", "application/json")
		w.WriteHeader(http.StatusBadRequest)
		json.NewEncoder(w).Encode(WeightLogResponse{Success: false, Message: "Invalid JSON payload: " + err.Error()})
		return
	}

	// Validate weight value.
	if reqPayload.WeightKg <= 0 {
		log.Printf("Invalid weight_kg value: %f", reqPayload.WeightKg)
		w.Header().Set("Content-Type", "application/json")
		w.WriteHeader(http.StatusBadRequest)
		json.NewEncoder(w).Encode(WeightLogResponse{Success: false, Message: "weight_kg must be a positive value"})
		return
	}

	// Determine log date, defaulting to today.
	logDate := time.Now().Format("2006-01-02")
	if reqPayload.Date != "" {
		parsedDate, err := time.Parse("2006-01-02", reqPayload.Date)
		if err != nil {
			log.Printf("Invalid date format for %s: %v", reqPayload.Date, err)
			w.Header().Set("Content-Type", "application/json")
			w.WriteHeader(http.StatusBadRequest)
			json.NewEncoder(w).Encode(WeightLogResponse{Success: false, Message: "Invalid date format. Please use YYYY-MM-DD."})
			return
		}
		logDate = parsedDate.Format("2006-01-02")
	}

	userID := 1 // Hardcoded user_id.

	// Ensure daily_log entry exists and get its ID.
	var logID int
	err := a.db.QueryRow(ctx, `
		INSERT INTO daily_logs (user_id, log_date)
		VALUES ($1, $2)
		ON CONFLICT (user_id, log_date) DO UPDATE SET log_date = EXCLUDED.log_date -- Ensures log_id is returned
		RETURNING log_id`, userID, logDate).Scan(&logID)

	if err != nil {
		log.Printf("Error upserting daily_log for user %d, date %s: %v", userID, logDate, err)
		w.Header().Set("Content-Type", "application/json")
		w.WriteHeader(http.StatusInternalServerError)
		json.NewEncoder(w).Encode(WeightLogResponse{Success: false, Message: "Database error while preparing log entry."})
		return
	}

	// Update weight_kg in the daily_logs table.
	// This matches the pattern in `handleLog` where `daily_logs` is updated directly.
	_, err = a.db.Exec(ctx,
		`UPDATE daily_logs SET weight_kg = $1 WHERE log_id = $2 AND user_id = $3`,
		reqPayload.WeightKg, logID, userID)

	if err != nil {
		log.Printf("Error updating weight_kg for log_id %d: %v", logID, err)
		w.Header().Set("Content-Type", "application/json")
		w.WriteHeader(http.StatusInternalServerError)
		json.NewEncoder(w).Encode(WeightLogResponse{Success: false, Message: "Database error while updating weight."})
		return
	}

	// Return success response.
	w.Header().Set("Content-Type", "application/json")
	w.WriteHeader(http.StatusOK)
	json.NewEncoder(w).Encode(WeightLogResponse{Success: true, Message: "Weight logged successfully"})
}

// handleLogCalorie handles POST requests to /api/log/calorie.
// Expects JSON payload with "calories", optional "note", and optional "date".
// Defaults to current day if date is not provided.
// Ensures `daily_logs` entry exists for user (hardcoded 1) and date, then inserts
// a new entry into `daily_calorie_entries`.
// Returns JSON response indicating success or failure.
func (a *App) handleLogCalorie(w http.ResponseWriter, r *http.Request) {
	ctx := r.Context()

	if r.Method != http.MethodPost {
		http.Error(w, "Only POST method is allowed", http.StatusMethodNotAllowed)
		return
	}

	var reqPayload CalorieLogRequest
	if err := json.NewDecoder(r.Body).Decode(&reqPayload); err != nil {
		log.Printf("Error decoding calorie log payload: %v", err)
		w.Header().Set("Content-Type", "application/json")
		w.WriteHeader(http.StatusBadRequest)
		json.NewEncoder(w).Encode(CalorieLogResponse{Success: false, Message: "Invalid JSON payload: " + err.Error()})
		return
	}

	if reqPayload.Calories < 0 { // Calories should not be negative.
		log.Printf("Invalid calories value: %d", reqPayload.Calories)
		w.Header().Set("Content-Type", "application/json")
		w.WriteHeader(http.StatusBadRequest)
		json.NewEncoder(w).Encode(CalorieLogResponse{Success: false, Message: "calories must be a non-negative value"})
		return
	}

	logDate := time.Now().Format("2006-01-02")
	if reqPayload.Date != "" {
		parsedDate, err := time.Parse("2006-01-02", reqPayload.Date)
		if err != nil {
			log.Printf("Invalid date format for %s: %v", reqPayload.Date, err)
			w.Header().Set("Content-Type", "application/json")
			w.WriteHeader(http.StatusBadRequest)
			json.NewEncoder(w).Encode(CalorieLogResponse{Success: false, Message: "Invalid date format. Please use YYYY-MM-DD."})
			return
		}
		logDate = parsedDate.Format("2006-01-02")
	}

	userID := 1 // Hardcoded user_id.

	var logID int
	err := a.db.QueryRow(ctx, `
		INSERT INTO daily_logs (user_id, log_date)
		VALUES ($1, $2)
		ON CONFLICT (user_id, log_date) DO UPDATE SET log_date = EXCLUDED.log_date
		RETURNING log_id`, userID, logDate).Scan(&logID)

	if err != nil {
		log.Printf("Error upserting daily_log for user %d, date %s: %v", userID, logDate, err)
		w.Header().Set("Content-Type", "application/json")
		w.WriteHeader(http.StatusInternalServerError)
		json.NewEncoder(w).Encode(CalorieLogResponse{Success: false, Message: "Database error while preparing log entry."})
		return
	}

	// Insert the calorie entry into daily_calorie_entries.
	// NULLIF($3,'') ensures empty note strings are stored as NULL in the database.
	_, err = a.db.Exec(ctx, `
		INSERT INTO daily_calorie_entries (log_id, calories, note)
		VALUES ($1, $2, NULLIF($3,''))`, logID, reqPayload.Calories, reqPayload.Note)
	if err != nil {
		log.Printf("Error inserting calorie entry for log_id %d: %v", logID, err)
		w.Header().Set("Content-Type", "application/json")
		w.WriteHeader(http.StatusInternalServerError)
		json.NewEncoder(w).Encode(CalorieLogResponse{Success: false, Message: "Database error while logging calorie entry."})
		return
	}

	w.Header().Set("Content-Type", "application/json")
	w.WriteHeader(http.StatusOK)
	json.NewEncoder(w).Encode(CalorieLogResponse{Success: true, Message: "Calorie entry logged successfully"})
}

// handleLogCardio handles POST requests to /api/log/cardio.
// Expects JSON with "duration_min" and optional "date". Defaults to current day.
// Ensures `daily_logs` entry exists, then updates `total_activity_min` by adding the new duration.
// COALESCE is used to handle NULL `total_activity_min` values in the database.
// Returns JSON response indicating success or failure.
func (a *App) handleLogCardio(w http.ResponseWriter, r *http.Request) {
	ctx := r.Context()

	if r.Method != http.MethodPost {
		http.Error(w, "Only POST method is allowed", http.StatusMethodNotAllowed)
		return
	}

	var reqPayload CardioLogRequest
	if err := json.NewDecoder(r.Body).Decode(&reqPayload); err != nil {
		log.Printf("Error decoding cardio log payload: %v", err)
		w.Header().Set("Content-Type", "application/json")
		w.WriteHeader(http.StatusBadRequest)
		json.NewEncoder(w).Encode(CardioLogResponse{Success: false, Message: "Invalid JSON payload: " + err.Error()})
		return
	}

	if reqPayload.DurationMin < 0 { // Duration should not be negative.
		log.Printf("Invalid duration_min value: %d", reqPayload.DurationMin)
		w.Header().Set("Content-Type", "application/json")
		w.WriteHeader(http.StatusBadRequest)
		json.NewEncoder(w).Encode(CardioLogResponse{Success: false, Message: "duration_min must be a non-negative value"})
		return
	}

	logDate := time.Now().Format("2006-01-02")
	if reqPayload.Date != "" {
		parsedDate, err := time.Parse("2006-01-02", reqPayload.Date)
		if err != nil {
			log.Printf("Invalid date format for %s: %v", reqPayload.Date, err)
			w.Header().Set("Content-Type", "application/json")
			w.WriteHeader(http.StatusBadRequest)
			json.NewEncoder(w).Encode(CardioLogResponse{Success: false, Message: "Invalid date format. Please use YYYY-MM-DD."})
			return
		}
		logDate = parsedDate.Format("2006-01-02")
	}

	userID := 1 // Hardcoded user_id.

	var logID int
	err := a.db.QueryRow(ctx, `
		INSERT INTO daily_logs (user_id, log_date)
		VALUES ($1, $2)
		ON CONFLICT (user_id, log_date) DO UPDATE SET log_date = EXCLUDED.log_date
		RETURNING log_id`, userID, logDate).Scan(&logID)

	if err != nil {
		log.Printf("Error upserting daily_log for user %d, date %s: %v", userID, logDate, err)
		w.Header().Set("Content-Type", "application/json")
		w.WriteHeader(http.StatusInternalServerError)
		json.NewEncoder(w).Encode(CardioLogResponse{Success: false, Message: "Database error while preparing log entry."})
		return
	}

	// Update total_activity_min in daily_logs.
	// COALESCE(total_activity_min, 0) ensures that if total_activity_min is NULL, it's treated as 0 before adding.
	_, err = a.db.Exec(ctx, `
		UPDATE daily_logs
		SET total_activity_min = COALESCE(total_activity_min, 0) + $1
		WHERE log_id = $2 AND user_id = $3`,
		reqPayload.DurationMin, logID, userID)

	if err != nil {
		log.Printf("Error updating total_activity_min for log_id %d: %v", logID, err)
		w.Header().Set("Content-Type", "application/json")
		w.WriteHeader(http.StatusInternalServerError)
		json.NewEncoder(w).Encode(CardioLogResponse{Success: false, Message: "Database error while logging cardio activity."})
		return
	}

	w.Header().Set("Content-Type", "application/json")
	w.WriteHeader(http.StatusOK)
	json.NewEncoder(w).Encode(CardioLogResponse{Success: true, Message: "Cardio activity logged successfully"})
}

// handleLogMood handles POST requests to /api/log/mood.
// Expects JSON with "mood" (integer) and optional "date". Defaults to current day.
// Ensures `daily_logs` entry exists, then updates the `mood` for that log.
// Returns JSON response indicating success or failure.
func (a *App) handleLogMood(w http.ResponseWriter, r *http.Request) {
	ctx := r.Context()

	if r.Method != http.MethodPost {
		http.Error(w, "Only POST method is allowed", http.StatusMethodNotAllowed)
		return
	}

	var reqPayload MoodLogRequest
	if err := json.NewDecoder(r.Body).Decode(&reqPayload); err != nil {
		log.Printf("Error decoding mood log payload: %v", err)
		w.Header().Set("Content-Type", "application/json")
		w.WriteHeader(http.StatusBadRequest)
		json.NewEncoder(w).Encode(MoodLogResponse{Success: false, Message: "Invalid JSON payload: " + err.Error()})
		return
	}

	// Optional: Add validation for mood value if a specific range is expected (e.g., 1-5).
	// e.g., if reqPayload.Mood < 1 || reqPayload.Mood > 5 { ... return error ... }

	logDate := time.Now().Format("2006-01-02")
	if reqPayload.Date != "" {
		parsedDate, err := time.Parse("2006-01-02", reqPayload.Date)
		if err != nil {
			log.Printf("Invalid date format for %s: %v", reqPayload.Date, err)
			w.Header().Set("Content-Type", "application/json")
			w.WriteHeader(http.StatusBadRequest)
			json.NewEncoder(w).Encode(MoodLogResponse{Success: false, Message: "Invalid date format. Please use YYYY-MM-DD."})
			return
		}
		logDate = parsedDate.Format("2006-01-02")
	}

	userID := 1 // Hardcoded user_id.

	var logID int
	err := a.db.QueryRow(ctx, `
		INSERT INTO daily_logs (user_id, log_date)
		VALUES ($1, $2)
		ON CONFLICT (user_id, log_date) DO UPDATE SET log_date = EXCLUDED.log_date
		RETURNING log_id`, userID, logDate).Scan(&logID)

	if err != nil {
		log.Printf("Error upserting daily_log for user %d, date %s: %v", userID, logDate, err)
		w.Header().Set("Content-Type", "application/json")
		w.WriteHeader(http.StatusInternalServerError)
		json.NewEncoder(w).Encode(MoodLogResponse{Success: false, Message: "Database error while preparing log entry."})
		return
	}

	// Update mood in daily_logs.
	_, err = a.db.Exec(ctx,
		`UPDATE daily_logs SET mood = $1 WHERE log_id = $2 AND user_id = $3`,
		reqPayload.Mood, logID, userID)

	if err != nil {
		log.Printf("Error updating mood for log_id %d: %v", logID, err)
		w.Header().Set("Content-Type", "application/json")
		w.WriteHeader(http.StatusInternalServerError)
		json.NewEncoder(w).Encode(MoodLogResponse{Success: false, Message: "Database error while logging mood."})
		return
	}

	w.Header().Set("Content-Type", "application/json")
	w.WriteHeader(http.StatusOK)
	json.NewEncoder(w).Encode(MoodLogResponse{Success: true, Message: "Mood logged successfully"})
}

// handleGetDailySummary handles GET requests to /api/summary/daily.
// It expects an optional "date" query parameter (YYYY-MM-DD).
// If "date" is not provided or invalid, it defaults to the current day.
// Fetches daily summary metrics for the specified date and user (hardcoded as 1)
// using `fetchSingleDaySummary`.
// Returns a JSON object of type DailySummary. If no data exists for the date,
// metrics fields in the JSON will be null.
func (a *App) handleGetDailySummary(w http.ResponseWriter, r *http.Request) {
	ctx := r.Context()

	if r.Method != http.MethodGet {
		http.Error(w, "Only GET method is allowed", http.StatusMethodNotAllowed)
		return
	}

	// Determine the query date from the "date" query parameter.
	dateStr := r.URL.Query().Get("date")
	var queryDate time.Time
	var err error

	if dateStr == "" {
		queryDate = time.Now() // Default to today if no date parameter.
	} else {
		queryDate, err = time.Parse("2006-01-02", dateStr)
		if err != nil {
			log.Printf("Invalid date format query parameter: %s, error: %v", dateStr, err)
			http.Error(w, "Invalid date format. Please use YYYY-MM-DD.", http.StatusBadRequest)
			return
		}
	}
	// Normalize queryDate to ensure only YYYY-MM-DD is considered (time part is zeroed).
	queryDate = time.Date(queryDate.Year(), queryDate.Month(), queryDate.Day(), 0, 0, 0, 0, queryDate.Location())

	userID := 1 // Hardcoded user_id.

	// Fetch the summary for the single day.
	summary, err := a.fetchSingleDaySummary(ctx, queryDate, userID)
	if err != nil {
		// `fetchSingleDaySummary` handles sql.ErrNoRows internally.
		// An error here indicates a more significant database issue.
		log.Printf("Error fetching single day summary for user %d, date %s: %v", userID, queryDate.Format("2006-01-02"), err)
		w.Header().Set("Content-Type", "application/json")
		w.WriteHeader(http.StatusInternalServerError)
		json.NewEncoder(w).Encode(MoodLogResponse{Success: false, Message: "Error fetching daily summary."})
		return
	}

	// LogDate in summary is already correctly set by fetchSingleDaySummary.
	// If no record was found for the date, metric fields will be nil.
	w.Header().Set("Content-Type", "application/json")
	w.WriteHeader(http.StatusOK)
	json.NewEncoder(w).Encode(summary)
}

// handleGetCaloriesToday handles GET requests to /api/calories/today.
// It calculates the total calories logged for the current day for user 1 (hardcoded).
// Returns a JSON response with the current date and total calories.
// COALESCE is used in SQL to ensure 0 is returned if no calorie entries exist.
func (a *App) handleGetCaloriesToday(w http.ResponseWriter, r *http.Request) {
	ctx := r.Context()

	if r.Method != http.MethodGet {
		http.Error(w, "Only GET method is allowed", http.StatusMethodNotAllowed)
		return
	}

	currentDate := time.Now()
	userID := 1 // Hardcoded user_id.

	var totalCalories int
	// Query to sum calories for the user on the current date.
	// COALESCE(SUM(e.calories), 0) ensures 0 if no entries, not NULL.
	err := a.db.QueryRow(ctx, `
		SELECT COALESCE(SUM(e.calories), 0)
		  FROM daily_calorie_entries e
		  JOIN daily_logs dl ON e.log_id = dl.log_id
		 WHERE dl.user_id = $1 AND dl.log_date = $2`,
		userID, currentDate.Format("2006-01-02")).Scan(&totalCalories)

	if err != nil {
		log.Printf("Error fetching total calories for user %d, date %s: %v", userID, currentDate.Format("2006-01-02"), err)
		w.Header().Set("Content-Type", "application/json")
		w.WriteHeader(http.StatusInternalServerError)
		json.NewEncoder(w).Encode(MoodLogResponse{Success: false, Message: "Error fetching total calories."})
		return
	}

	response := CaloriesTodayResponse{
		Date:          currentDate.Format("2006-01-02"),
		TotalCalories: totalCalories,
	}

	w.Header().Set("Content-Type", "application/json")
	w.WriteHeader(http.StatusOK)
	json.NewEncoder(w).Encode(response)
}

// handleGetWeeklySummary handles GET requests to /api/summary/weekly.
// Expects an optional "start_date" query parameter (YYYY-MM-DD).
// If "start_date" is not provided or invalid, it defaults to the start of the current week.
// The provided "start_date" is normalized to the beginning of its week (e.g., Monday).
// Fetches weekly summary statistics from `v_weekly_stats` for the determined week start date
// and user (hardcoded as 1).
// Returns a JSON object of type Weekly. If no data for the week, metric fields are nil/zero.
func (a *App) handleGetWeeklySummary(w http.ResponseWriter, r *http.Request) {
	ctx := r.Context()

	if r.Method != http.MethodGet {
		http.Error(w, "Only GET method is allowed", http.StatusMethodNotAllowed)
		return
	}

	dateStr := r.URL.Query().Get("start_date")
	var weekStartDate time.Time
	var err error
	userID := 1 // Hardcoded user_id.

	// Determine the week start date.
	if dateStr == "" {
		// Default to the start of the current week (e.g., Monday).
		err = a.db.QueryRow(ctx, `SELECT date_trunc('week', CURRENT_DATE);`).Scan(&weekStartDate)
		if err != nil {
			log.Printf("Error fetching default week start date: %v", err)
			http.Error(w, "Error determining current week start date.", http.StatusInternalServerError)
			return
		}
	} else {
		parsedDate, err := time.Parse("2006-01-02", dateStr)
		if err != nil {
			log.Printf("Invalid start_date format query parameter: %s, error: %v", dateStr, err)
			http.Error(w, "Invalid start_date format. Please use YYYY-MM-DD.", http.StatusBadRequest)
			return
		}
		// Normalize the parsed date to the start of its week.
		var actualWeekStartForProvidedDate time.Time
		// Pass parsedDate directly to query
		err = a.db.QueryRow(ctx, `SELECT date_trunc('week', $1::date);`, parsedDate.Format("2006-01-02")).Scan(&actualWeekStartForProvidedDate)
		if err != nil {
			log.Printf("Error truncating provided start_date %s: %v", parsedDate.Format("2006-01-02"), err)
			http.Error(w, "Error processing provided start_date.", http.StatusInternalServerError)
			return
		}
		weekStartDate = actualWeekStartForProvidedDate
	}

	var weeklySummary Weekly
	// Ensure WeekStart in response is UTC and only date part, for consistency.
	weeklySummary.WeekStart = time.Date(weekStartDate.Year(), weekStartDate.Month(), weekStartDate.Day(), 0, 0, 0, 0, time.UTC)

	// Fetch weekly statistics from the v_weekly_stats view.
	err = a.db.QueryRow(ctx, `
		SELECT avg_weight, total_budgeted, total_estimated, total_deficit
		  FROM v_weekly_stats
		 WHERE user_id = $1 AND week_start = $2`, // user_id = 1, and determined week_start
		userID, weeklySummary.WeekStart).Scan(
		&weeklySummary.AvgWeight,
		&weeklySummary.TotalBudgeted,
		&weeklySummary.TotalEstimated,
		&weeklySummary.TotalDeficit,
	)

	if err != nil {
		if err == sql.ErrNoRows {
			// If no data for the week, return the summary with WeekStart set and metrics as nil/zero.
			// This is considered a valid response, not an error.
			w.Header().Set("Content-Type", "application/json")
			w.WriteHeader(http.StatusOK)
			json.NewEncoder(w).Encode(weeklySummary)
			return
		}
		// For other database errors, log and return an internal server error.
		log.Printf("Error fetching weekly summary for user %d, week_start %s: %v", userID, weeklySummary.WeekStart.Format("2006-01-02"), err)
		w.Header().Set("Content-Type", "application/json")
		w.WriteHeader(http.StatusInternalServerError)
		json.NewEncoder(w).Encode(MoodLogResponse{Success: false, Message: "Error fetching weekly summary."})
		return
	}

	// Successfully fetched data.
	w.Header().Set("Content-Type", "application/json")
	w.WriteHeader(http.StatusOK)
	json.NewEncoder(w).Encode(weeklySummary)
}<|MERGE_RESOLUTION|>--- conflicted
+++ resolved
@@ -77,7 +77,6 @@
 // GoalProjection holds estimated timeframes for reaching weight goals based on
 // recent weight trends.
 type GoalProjection struct {
-<<<<<<< HEAD
 	CurrentWeight    float64
 	DailyChange      float64
 	MilestoneWeight  float64
@@ -88,13 +87,6 @@
 	GoalDays         *int
 	GoalDate         *time.Time
 	GoalFormula      string
-=======
-	CurrentWeight float64
-	MilestoneDays *int
-	MilestoneDate *time.Time
-	GoalDays      *int
-	GoalDate      *time.Time
->>>>>>> 6ac87631
 }
 
 // PageData is the primary data structure passed to HTML templates for rendering views.
@@ -495,16 +487,13 @@
 	if err != nil {
 		return nil, err
 	}
-<<<<<<< HEAD
 	gp := &GoalProjection{
 		CurrentWeight:   current,
 		DailyChange:     dailyRate,
 		MilestoneWeight: milestone,
 		GoalWeight:      goal,
 	}
-=======
-	gp := &GoalProjection{CurrentWeight: current}
->>>>>>> 6ac87631
+
 	if dailyRate == 0 {
 		return gp, nil
 	}
@@ -515,10 +504,8 @@
 			t := now.Add(time.Duration(days) * 24 * time.Hour)
 			gp.MilestoneDays = &days
 			gp.MilestoneDate = &t
-<<<<<<< HEAD
 			gp.MilestoneFormula = fmt.Sprintf("(%.1f - %.1f)/%.3f = %d days", milestone, current, dailyRate, days)
-=======
->>>>>>> 6ac87631
+
 		}
 	}
 	if current > goal && dailyRate < 0 {
@@ -527,10 +514,7 @@
 			t := now.Add(time.Duration(days) * 24 * time.Hour)
 			gp.GoalDays = &days
 			gp.GoalDate = &t
-<<<<<<< HEAD
 			gp.GoalFormula = fmt.Sprintf("(%.1f - %.1f)/%.3f = %d days", goal, current, dailyRate, days)
-=======
->>>>>>> 6ac87631
 		}
 	}
 	return gp, nil
